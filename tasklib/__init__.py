--- conflicted
+++ resolved
@@ -2,8 +2,4 @@
 from .task import Task
 from .serializing import local_zone
 
-<<<<<<< HEAD
-__version__ = '2.4.2'
-=======
-__version__ = '2.5.0'
->>>>>>> 2002052e
+__version__ = '2.5.0'