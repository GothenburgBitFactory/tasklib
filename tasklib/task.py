from __future__ import print_function
import copy
import datetime
import json
import logging
import os
import six
import subprocess

DATE_FORMAT = '%Y%m%dT%H%M%SZ'
REPR_OUTPUT_SIZE = 10
PENDING = 'pending'
COMPLETED = 'completed'

VERSION_2_1_0 = six.u('2.1.0')
VERSION_2_2_0 = six.u('2.2.0')
VERSION_2_3_0 = six.u('2.3.0')
VERSION_2_4_0 = six.u('2.4.0')

logger = logging.getLogger(__name__)


class TaskWarriorException(Exception):
    pass


class SerializingObject(object):
    """
    Common ancestor for TaskResource & TaskFilter, since they both
    need to serialize arguments.
    """

    def _deserialize(self, key, value):
        hydrate_func = getattr(self, 'deserialize_{0}'.format(key),
                               lambda x: x if x != '' else None)
        return hydrate_func(value)

    def _serialize(self, key, value):
        dehydrate_func = getattr(self, 'serialize_{0}'.format(key),
                                 lambda x: x if x is not None else '')
        return dehydrate_func(value)

    def timestamp_serializer(self, date):
        if not date:
            return None
        return date.strftime(DATE_FORMAT)

    def timestamp_deserializer(self, date_str):
        if not date_str:
            return None
        return datetime.datetime.strptime(date_str, DATE_FORMAT)

    def serialize_entry(self, value):
        return self.timestamp_serializer(value)

    def deserialize_entry(self, value):
        return self.timestamp_deserializer(value)

    def serialize_modified(self, value):
        return self.timestamp_serializer(value)

    def deserialize_modified(self, value):
        return self.timestamp_deserializer(value)

    def serialize_due(self, value):
        return self.timestamp_serializer(value)

    def deserialize_due(self, value):
        return self.timestamp_deserializer(value)

    def serialize_scheduled(self, value):
        return self.timestamp_serializer(value)

    def deserialize_scheduled(self, value):
        return self.timestamp_deserializer(value)

    def serialize_until(self, value):
        return self.timestamp_serializer(value)

    def deserialize_until(self, value):
        return self.timestamp_deserializer(value)

    def serialize_wait(self, value):
        return self.timestamp_serializer(value)

    def deserialize_wait(self, value):
        return self.timestamp_deserializer(value)

    def deserialize_annotations(self, data):
        return [TaskAnnotation(self, d) for d in data] if data else []

    def serialize_tags(self, tags):
        return ','.join(tags) if tags else ''

    def deserialize_tags(self, tags):
        if isinstance(tags, basestring):
            return tags.split(',') if tags else []
        return tags or []

    def serialize_depends(self, cur_dependencies):
        # Return the list of uuids
        return ','.join(task['uuid'] for task in cur_dependencies)

    def deserialize_depends(self, raw_uuids):
        raw_uuids = raw_uuids or ''  # Convert None to empty string
        uuids = raw_uuids.split(',')
        return set(self.warrior.tasks.get(uuid=uuid) for uuid in uuids if uuid)


class TaskResource(SerializingObject):
    read_only_fields = []

    def _load_data(self, data):
        self._data = dict((key, self._deserialize(key, value))
                          for key, value in data.items())
        # We need to use a copy for original data, so that changes
        # are not propagated.
        self._original_data = copy.deepcopy(self._data)

    def __getitem__(self, key):
        # This is a workaround to make TaskResource non-iterable
        # over simple index-based iteration
        try:
            int(key)
            raise StopIteration
        except ValueError:
            pass

        if key not in self._data:
            self._data[key] = self._deserialize(key, None)

        return self._data.get(key)

    def __setitem__(self, key, value):
        if key in self.read_only_fields:
            raise RuntimeError('Field \'%s\' is read-only' % key)
        self._data[key] = value

    def __str__(self):
        s = six.text_type(self.__unicode__())
        if not six.PY3:
            s = s.encode('utf-8')
        return s

    def __repr__(self):
        return str(self)


class TaskAnnotation(TaskResource):
    read_only_fields = ['entry', 'description']

    def __init__(self, task, data={}):
        self.task = task
        self._load_data(data)

    def remove(self):
        self.task.remove_annotation(self)

    def __unicode__(self):
        return self['description']

    __repr__ = __unicode__


class Task(TaskResource):
    read_only_fields = ['id', 'entry', 'urgency', 'uuid', 'modified']

    class DoesNotExist(Exception):
        pass

    class CompletedTask(Exception):
        """
        Raised when the operation cannot be performed on the completed task.
        """
        pass

    class DeletedTask(Exception):
        """
        Raised when the operation cannot be performed on the deleted task.
        """
        pass

    class NotSaved(Exception):
        """
        Raised when the operation cannot be performed on the task, because
        it has not been saved to TaskWarrior yet.
        """
        pass

    def __init__(self, warrior, **kwargs):
        self.warrior = warrior

        # Check that user is not able to set read-only value in __init__
        for key in kwargs.keys():
            if key in self.read_only_fields:
                raise RuntimeError('Field \'%s\' is read-only' % key)

        # We serialize the data in kwargs so that users of the library
        # do not have to pass different data formats via __setitem__ and
        # __init__ methods, that would be confusing

        # Rather unfortunate syntax due to python2.6 comaptiblity
        self._load_data(dict((key, self._serialize(key, value))
                        for (key, value) in six.iteritems(kwargs)))

    def __unicode__(self):
        return self['description']

    def __eq__(self, other):
        if self['uuid'] and other['uuid']:
            # For saved Tasks, just define equality by equality of uuids
            return self['uuid'] == other['uuid']
        else:
            # If the tasks are not saved, compare the actual instances
            return id(self) == id(other)


    def __hash__(self):
        if self['uuid']:
            # For saved Tasks, just define equality by equality of uuids
            return self['uuid'].__hash__()
        else:
            # If the tasks are not saved, return hash of instance id
            return id(self).__hash__()

    @property
    def _modified_fields(self):
        writable_fields = set(self._data.keys()) - set(self.read_only_fields)
        for key in writable_fields:
            if self._data.get(key) != self._original_data.get(key):
                yield key

    @property
    def _is_modified(self):
        return bool(list(self._modified_fields))

    @property
    def completed(self):
        return self['status'] == six.text_type('completed')

    @property
    def deleted(self):
        return self['status'] == six.text_type('deleted')

    @property
    def waiting(self):
        return self['status'] == six.text_type('waiting')

    @property
    def pending(self):
        return self['status'] == six.text_type('pending')

    @property
    def saved(self):
        return self['uuid'] is not None or self['id'] is not None

    def serialize_depends(self, cur_dependencies):
        # Check that all the tasks are saved
        for task in cur_dependencies:
            if not task.saved:
                raise Task.NotSaved('Task \'%s\' needs to be saved before '
                                    'it can be set as dependency.' % task)

        return super(Task, self).serialize_depends(cur_dependencies)

    def format_depends(self):
        # We need to generate added and removed dependencies list,
        # since Taskwarrior does not accept redefining dependencies.

        # This cannot be part of serialize_depends, since we need
        # to keep a list of all depedencies in the _data dictionary,
        # not just currently added/removed ones

        old_dependencies = self._original_data.get('depends', set())

        added = self['depends'] - old_dependencies
        removed = old_dependencies - self['depends']

        # Removed dependencies need to be prefixed with '-'
        return 'depends:' + ','.join(
                [t['uuid'] for t in added] +
                ['-' + t['uuid'] for t in removed]
            )

    def format_description(self):
        # Task version older than 2.4.0 ignores first word of the
        # task description if description: prefix is used
        if self.warrior.version < VERSION_2_4_0:
            return self._data['description']
        else:
            return "description:'{0}'".format(self._data['description'] or '')

    def delete(self):
        if not self.saved:
            raise Task.NotSaved("Task needs to be saved before it can be deleted")

        # Refresh the status, and raise exception if the task is deleted
        self.refresh()

        if self.deleted:
            raise Task.DeletedTask("Task was already deleted")

        self.warrior.execute_command([self['uuid'], 'delete'])

        # Refresh the status again, so that we have updated info stored
        self.refresh()


    def done(self):
        if not self.saved:
            raise Task.NotSaved("Task needs to be saved before it can be completed")

        # Refresh, and raise exception if task is already completed/deleted
        self.refresh()

        if self.completed:
            raise Task.CompletedTask("Cannot complete a completed task")
        elif self.deleted:
            raise Task.DeletedTask("Deleted task cannot be completed")

        self.warrior.execute_command([self['uuid'], 'done'])

        # Refresh the status again, so that we have updated info stored
        self.refresh()

    def save(self):
        if self.saved and not self._is_modified:
            return

        args = [self['uuid'], 'modify'] if self.saved else ['add']
        args.extend(self._get_modified_fields_as_args())
        output = self.warrior.execute_command(args)

        # Parse out the new ID, if the task is being added for the first time
        if not self.saved:
            id_lines = [l for l in output if l.startswith('Created task ')]

            # Complain loudly if it seems that more tasks were created
            # Should not happen
            if len(id_lines) != 1 or len(id_lines[0].split(' ')) != 3:
                raise TaskWarriorException("Unexpected output when creating "
                                           "task: %s" % '\n'.join(id_lines))

            # Circumvent the ID storage, since ID is considered read-only
            self._data['id'] = int(id_lines[0].split(' ')[2].rstrip('.'))

        self.refresh()

    def add_annotation(self, annotation):
        if not self.saved:
            raise Task.NotSaved("Task needs to be saved to add annotation")

        args = [self['uuid'], 'annotate', annotation]
        self.warrior.execute_command(args)
        self.refresh()

    def remove_annotation(self, annotation):
        if not self.saved:
            raise Task.NotSaved("Task needs to be saved to remove annotation")

        if isinstance(annotation, TaskAnnotation):
            annotation = annotation['description']
        args = [self['uuid'], 'denotate', annotation]
        self.warrior.execute_command(args)
        self.refresh()

    def _get_modified_fields_as_args(self):
        args = []

        def add_field(field):
            # Add the output of format_field method to args list (defaults to
<<<<<<< HEAD
            # field:value)
            serialized_value = self._serialize(field, self._data[field]) or ''
            format_default = lambda: "{0}:'{1}'".format(field, serialized_value)
=======
            # field:'value')
            format_default = lambda k: "{0}:{1}".format(k,
                                           "'{0}'".format(self._data[k])
                                           if self._data[k] is not None
                                           else '')
>>>>>>> 6855958d
            format_func = getattr(self, 'format_{0}'.format(field),
                                  format_default)
            args.append(format_func())

        # If we're modifying saved task, simply pass on all modified fields
        if self.saved:
            for field in self._modified_fields:
                add_field(field)
        # For new tasks, pass all fields that make sense
        else:
            for field in self._data.keys():
                if field in self.read_only_fields:
                    continue
                add_field(field)

        return args

    def refresh(self):
        # Raise error when trying to refresh a task that has not been saved
        if not self.saved:
            raise Task.NotSaved("Task needs to be saved to be refreshed")

        # We need to use ID as backup for uuid here for the refreshes
        # of newly saved tasks. Any other place in the code is fine
        # with using UUID only.
        args = [self['uuid'] or self['id'], 'export']
        new_data = json.loads(self.warrior.execute_command(args)[0])
        self._load_data(new_data)


class TaskFilter(SerializingObject):
    """
    A set of parameters to filter the task list with.
    """

    def __init__(self, filter_params=[]):
        self.filter_params = filter_params

    def add_filter(self, filter_str):
        self.filter_params.append(filter_str)

    def add_filter_param(self, key, value):
        key = key.replace('__', '.')

        # Replace the value with empty string, since that is the
        # convention in TW for empty values
        attribute_key = key.split('.')[0]
        value = self._serialize(attribute_key, value)

        # If we are filtering by uuid:, do not use uuid keyword
        # due to TW-1452 bug
        if key == 'uuid':
            self.filter_params.insert(0, value)
        else:
            # Surround value with aphostrophes unless it's a empty string
            value = "'%s'" % value if value else ''

            # We enforce equality match by using 'is' (or 'none') modifier
            # Without using this syntax, filter fails due to TW-1479
            modifier = '.is' if value else '.none'
            key = key + modifier if '.' not in key else key

            self.filter_params.append("{0}:{1}".format(key, value))

    def get_filter_params(self):
        return [f for f in self.filter_params if f]

    def clone(self):
        c = self.__class__()
        c.filter_params = list(self.filter_params)
        return c


class TaskQuerySet(object):
    """
    Represents a lazy lookup for a task objects.
    """

    def __init__(self, warrior=None, filter_obj=None):
        self.warrior = warrior
        self._result_cache = None
        self.filter_obj = filter_obj or TaskFilter()

    def __deepcopy__(self, memo):
        """
        Deep copy of a QuerySet doesn't populate the cache
        """
        obj = self.__class__()
        for k, v in self.__dict__.items():
            if k in ('_iter', '_result_cache'):
                obj.__dict__[k] = None
            else:
                obj.__dict__[k] = copy.deepcopy(v, memo)
        return obj

    def __repr__(self):
        data = list(self[:REPR_OUTPUT_SIZE + 1])
        if len(data) > REPR_OUTPUT_SIZE:
            data[-1] = "...(remaining elements truncated)..."
        return repr(data)

    def __len__(self):
        if self._result_cache is None:
            self._result_cache = list(self)
        return len(self._result_cache)

    def __iter__(self):
        if self._result_cache is None:
            self._result_cache = self._execute()
        return iter(self._result_cache)

    def __getitem__(self, k):
        if self._result_cache is None:
            self._result_cache = list(self)
        return self._result_cache.__getitem__(k)

    def __bool__(self):
        if self._result_cache is not None:
            return bool(self._result_cache)
        try:
            next(iter(self))
        except StopIteration:
            return False
        return True

    def __nonzero__(self):
        return type(self).__bool__(self)

    def _clone(self, klass=None, **kwargs):
        if klass is None:
            klass = self.__class__
        filter_obj = self.filter_obj.clone()
        c = klass(warrior=self.warrior, filter_obj=filter_obj)
        c.__dict__.update(kwargs)
        return c

    def _execute(self):
        """
        Fetch the tasks which match the current filters.
        """
        return self.warrior.filter_tasks(self.filter_obj)

    def all(self):
        """
        Returns a new TaskQuerySet that is a copy of the current one.
        """
        return self._clone()

    def pending(self):
        return self.filter(status=PENDING)

    def completed(self):
        return self.filter(status=COMPLETED)

    def filter(self, *args, **kwargs):
        """
        Returns a new TaskQuerySet with the given filters added.
        """
        clone = self._clone()
        for f in args:
            clone.filter_obj.add_filter(f)
        for key, value in kwargs.items():
            clone.filter_obj.add_filter_param(key, value)
        return clone

    def get(self, **kwargs):
        """
        Performs the query and returns a single object matching the given
        keyword arguments.
        """
        clone = self.filter(**kwargs)
        num = len(clone)
        if num == 1:
            return clone._result_cache[0]
        if not num:
            raise Task.DoesNotExist(
                'Task matching query does not exist. '
                'Lookup parameters were {0}'.format(kwargs))
        raise ValueError(
            'get() returned more than one Task -- it returned {0}! '
            'Lookup parameters were {1}'.format(num, kwargs))


class TaskWarrior(object):
    def __init__(self, data_location='~/.task', create=True):
        data_location = os.path.expanduser(data_location)
        if create and not os.path.exists(data_location):
            os.makedirs(data_location)
        self.config = {
            'data.location': os.path.expanduser(data_location),
            'confirmation': 'no',
            'dependency.confirmation': 'no', # See TW-1483 or taskrc man page
        }
        self.tasks = TaskQuerySet(self)
        self.version = self._get_version()

    def _get_command_args(self, args, config_override={}):
        command_args = ['task', 'rc:/']
        config = self.config.copy()
        config.update(config_override)
        for item in config.items():
            command_args.append('rc.{0}={1}'.format(*item))
        command_args.extend(map(str, args))
        return command_args

    def _get_version(self):
        p = subprocess.Popen(
                ['task', '--version'],
                stdout=subprocess.PIPE,
                stderr=subprocess.PIPE)
        stdout, stderr = [x.decode('utf-8') for x in p.communicate()]
        return stdout.strip('\n')

    def execute_command(self, args, config_override={}):
        command_args = self._get_command_args(
            args, config_override=config_override)
        logger.debug(' '.join(command_args))
        p = subprocess.Popen(command_args, stdout=subprocess.PIPE,
                             stderr=subprocess.PIPE)
        stdout, stderr = [x.decode('utf-8') for x in p.communicate()]
        if p.returncode:
            if stderr.strip():
                error_msg = stderr.strip().splitlines()[-1]
            else:
                error_msg = stdout.strip()
            raise TaskWarriorException(error_msg)
        return stdout.strip().split('\n')

    def filter_tasks(self, filter_obj):
        args = ['export', '--'] + filter_obj.get_filter_params()
        tasks = []
        for line in self.execute_command(args):
            if line:
                data = line.strip(',')
                try:
                    filtered_task = Task(self)
                    filtered_task._load_data(json.loads(data))
                    tasks.append(filtered_task)
                except ValueError:
                    raise TaskWarriorException('Invalid JSON: %s' % data)
        return tasks

    def merge_with(self, path, push=False):
        path = path.rstrip('/') + '/'
        self.execute_command(['merge', path], config_override={
            'merge.autopush': 'yes' if push else 'no',
        })

    def undo(self):
        self.execute_command(['undo'])<|MERGE_RESOLUTION|>--- conflicted
+++ resolved
@@ -369,17 +369,12 @@
 
         def add_field(field):
             # Add the output of format_field method to args list (defaults to
-<<<<<<< HEAD
             # field:value)
             serialized_value = self._serialize(field, self._data[field]) or ''
-            format_default = lambda: "{0}:'{1}'".format(field, serialized_value)
-=======
-            # field:'value')
-            format_default = lambda k: "{0}:{1}".format(k,
-                                           "'{0}'".format(self._data[k])
-                                           if self._data[k] is not None
-                                           else '')
->>>>>>> 6855958d
+            format_default = lambda: "{0}:{1}".format(
+                field,
+                "'{0}'".format(serialized_value) if serialized_value else ''
+            )
             format_func = getattr(self, 'format_{0}'.format(field),
                                   format_default)
             args.append(format_func())
