--- conflicted
+++ resolved
@@ -1,17 +1,6 @@
 from setuptools import setup, find_packages
 
-<<<<<<< HEAD
-install_requirements = ['pytz', 'tzlocal']
-
-version = '2.4.2'
-
-try:
-    import importlib
-except ImportError:
-    install_requirements.append('importlib')
-=======
 version = '2.5.0'
->>>>>>> 2002052e
 
 setup(
     name='tasklib',
